--- conflicted
+++ resolved
@@ -1,31 +1,23 @@
-﻿<?xml version="1.0" encoding="utf-8"?>
-<package xmlns="http://schemas.microsoft.com/packaging/2010/07/nuspec.xsd">
-    <metadata>
-        <id>morelinq</id>
-<<<<<<< HEAD
-        <version>2.0.0-alpha02</version>
-=======
-        <version>1.1.0</version>
->>>>>>> 360c8779
-        <title>MoreLINQ</title>
-        <authors>MoreLINQ Developers</authors>
-        <owners>Jon Skeet, Atif Aziz</owners>
-        <licenseUrl>http://www.apache.org/licenses/LICENSE-2.0</licenseUrl>
-        <projectUrl>http://code.google.com/p/morelinq/</projectUrl>
-        <requireLicenseAcceptance>false</requireLicenseAcceptance>
-        <summary>This project enhances LINQ to Objects with extra methods, in a manner which keeps to the spirit of LINQ.</summary>
-<<<<<<< HEAD
-        <description>This project enhances LINQ to Objects with the following methods: Acquire, Assert, AssertCount, Batch, Cartesian, Concat, Consume, DistinctBy, EquiZip, ExceptBy, Exclude, Fold, ForEach, Generate, GenerateByIndex, GroupAdjacent, Incremental, Index, Interleave, Lag, Lead, MaxBy, MinBy, NestedLoops, OrderBy, Pad, Pairwise, Partition, Permutations, Pipe, Prepend, PreScan, Random, RandomDouble, RandomSubset, Rank, RankBy, Repeat, RunLengthEncode, Scan, Segment, SingleOrFallback, SkipUntil, Slice, SortedMerge, Split, Subsets, TagFirstLast, TakeEvery, TakeLast, TakeUntil, ThenBy, ToDataTable, ToDelimitedString, ToHashSet, Trace, Windowed, ZipLongest, ZipShortest</description>
-=======
-        <description>This project enhances LINQ to Objects with the following methods: Acquire, AssertCount, Batch, Concat, Consume, DistinctBy, EquiZip, ExceptBy, Fold, ForEach, Generate, GenerateByIndex, GroupAdjacent, Index, MaxBy, MinBy, OrderedMerge, Pad, Pairwise, Pipe, Prepend, PreScan, Scan, SingleOrFallback, SkipUntil, Split, TakeEvery, TakeLast, TakeUntil, ToDataTable, ToDelimitedString, ToHashSet, Trace, Zip, ZipLongest</description>
->>>>>>> 360c8779
-        <language>en-US</language>
-        <tags>linq extensions</tags>
-        <releaseNotes>Adds new operators: Assert, Cartesian, Exclude, Incremental, Interleave, Lag, Lead, NestedLoops, OrderBy, Partition, Permutations, Random, RandomDouble, RandomSubset, Rank, RankBy, Repeat, RunLengthEncode, Segment, Slice, SortedMerge, Subsets, TagFirstLast, ThenBy, Windowed, ZipShortest. See also http://code.google.com/p/morelinq/wiki/ApiChanges. This is an ALPHA release so operators may be renamed, changed radically or removed in the final version.</releaseNotes>
-    </metadata>
-    <files>
-        <file src="..\MoreLinq\bin\Release\*" target="lib\net35" exclude="..\MoreLinq\bin\Release\*.Portable.*" />
-        <file src="..\COPYING.txt" target="COPYING.txt" />
-        <file src="..\MoreLinq\**\*.cs" target="src\MoreLinq" />
-    </files>
+﻿<?xml version="1.0" encoding="utf-8"?>
+<package xmlns="http://schemas.microsoft.com/packaging/2010/07/nuspec.xsd">
+    <metadata>
+        <id>morelinq</id>
+        <version>2.0.0-alpha02</version>
+        <title>MoreLINQ</title>
+        <authors>MoreLINQ Developers</authors>
+        <owners>Jon Skeet, Atif Aziz</owners>
+        <licenseUrl>http://www.apache.org/licenses/LICENSE-2.0</licenseUrl>
+        <projectUrl>http://code.google.com/p/morelinq/</projectUrl>
+        <requireLicenseAcceptance>false</requireLicenseAcceptance>
+        <summary>This project enhances LINQ to Objects with extra methods, in a manner which keeps to the spirit of LINQ.</summary>
+        <description>This project enhances LINQ to Objects with the following methods: Acquire, Assert, AssertCount, Batch, Cartesian, Concat, Consume, DistinctBy, EquiZip, ExceptBy, Exclude, Fold, ForEach, Generate, GenerateByIndex, GroupAdjacent, Incremental, Index, Interleave, Lag, Lead, MaxBy, MinBy, NestedLoops, OrderBy, OrderedMerge, Pad, Pairwise, Partition, Permutations, Pipe, Prepend, PreScan, Random, RandomDouble, RandomSubset, Rank, RankBy, Repeat, RunLengthEncode, Scan, Segment, SingleOrFallback, SkipUntil, Slice, SortedMerge, Split, Subsets, TagFirstLast, TakeEvery, TakeLast, TakeUntil, ThenBy, ToDataTable, ToDelimitedString, ToHashSet, Trace, Windowed, ZipLongest, ZipShortest</description>
+        <language>en-US</language>
+        <tags>linq extensions</tags>
+        <releaseNotes>Adds new operators: Assert, Cartesian, Exclude, Incremental, Interleave, Lag, Lead, NestedLoops, OrderBy, Partition, Permutations, Random, RandomDouble, RandomSubset, Rank, RankBy, Repeat, RunLengthEncode, Segment, Slice, SortedMerge, Subsets, TagFirstLast, ThenBy, Windowed, ZipShortest. See also http://code.google.com/p/morelinq/wiki/ApiChanges. This is an ALPHA release so operators may be renamed, changed radically or removed in the final version.</releaseNotes>
+    </metadata>
+    <files>
+        <file src="..\MoreLinq\bin\Release\*" target="lib\net35" exclude="..\MoreLinq\bin\Release\*.Portable.*" />
+        <file src="..\COPYING.txt" target="COPYING.txt" />
+        <file src="..\MoreLinq\**\*.cs" target="src\MoreLinq" />
+    </files>
 </package>