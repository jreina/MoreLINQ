<<<<<<< HEAD
﻿<?xml version="1.0" encoding="utf-8"?>
<package xmlns="http://schemas.microsoft.com/packaging/2010/07/nuspec.xsd">
    <metadata>
        <id>morelinq</id>
        <version>2.0.0-alpha02</version>
        <title>MoreLINQ</title>
        <authors>MoreLINQ Developers</authors>
        <owners>Jon Skeet, Atif Aziz</owners>
        <licenseUrl>http://www.apache.org/licenses/LICENSE-2.0</licenseUrl>
        <projectUrl>http://code.google.com/p/morelinq/</projectUrl>
        <requireLicenseAcceptance>false</requireLicenseAcceptance>
        <summary>This project enhances LINQ to Objects with extra methods, in a manner which keeps to the spirit of LINQ.</summary>
        <description>This project enhances LINQ to Objects with the following methods: Acquire, Assert, AssertCount, Batch, Cartesian, Concat, Consume, DistinctBy, EquiZip, ExceptBy, Exclude, Fold, ForEach, Generate, GenerateByIndex, GroupAdjacent, Incremental, Index, Interleave, Lag, Lead, MaxBy, MinBy, NestedLoops, OrderBy, OrderedMerge, Pad, Pairwise, Partition, Permutations, Pipe, Prepend, PreScan, Random, RandomDouble, RandomSubset, Rank, RankBy, Repeat, RunLengthEncode, Scan, Segment, SingleOrFallback, SkipUntil, Slice, SortedMerge, Split, Subsets, TagFirstLast, TakeEvery, TakeLast, TakeUntil, ThenBy, ToDataTable, ToDelimitedString, ToHashSet, Trace, Windowed, ZipLongest, ZipShortest</description>
        <language>en-US</language>
        <tags>linq extensions</tags>
        <releaseNotes>Adds new operators: Assert, Cartesian, Exclude, Incremental, Interleave, Lag, Lead, NestedLoops, OrderBy, Partition, Permutations, Random, RandomDouble, RandomSubset, Rank, RankBy, Repeat, RunLengthEncode, Segment, Slice, SortedMerge, Subsets, TagFirstLast, ThenBy, Windowed, ZipShortest. See also http://code.google.com/p/morelinq/wiki/ApiChanges. This is an ALPHA release so operators may be renamed, changed radically or removed in the final version.</releaseNotes>
    </metadata>
    <files>
        <file src="..\MoreLinq\bin\Release\*" target="lib\net35" exclude="..\MoreLinq\bin\Release\*.Portable.*" />
        <file src="..\COPYING.txt" target="COPYING.txt" />
        <file src="..\MoreLinq\**\*.cs" target="src\MoreLinq" />
    </files>
=======
﻿<?xml version="1.0" encoding="utf-8"?>
<package xmlns="http://schemas.microsoft.com/packaging/2010/07/nuspec.xsd">
    <metadata>
        <id>morelinq</id>
        <version>1.1.1</version>
        <title>MoreLINQ</title>
        <authors>MoreLINQ Developers</authors>
        <owners>Jon Skeet, Atif Aziz</owners>
        <licenseUrl>http://www.apache.org/licenses/LICENSE-2.0</licenseUrl>
        <projectUrl>http://code.google.com/p/morelinq/</projectUrl>
        <requireLicenseAcceptance>false</requireLicenseAcceptance>
        <summary>This project enhances LINQ to Objects with extra methods, in a manner which keeps to the spirit of LINQ.</summary>
        <description>This project enhances LINQ to Objects with the following methods: Acquire, AssertCount, Batch, Concat, Consume, DistinctBy, EquiZip, ExceptBy, Fold, ForEach, Generate, GenerateByIndex, GroupAdjacent, Index, MaxBy, MinBy, OrderedMerge, Pad, Pairwise, Pipe, Prepend, PreScan, Scan, SingleOrFallback, SkipUntil, Split, TakeEvery, TakeLast, TakeUntil, ToDataTable, ToDelimitedString, ToHashSet, Trace, Zip, ZipLongest</description>
        <language>en-US</language>
        <tags>linq extensions</tags>
        <releaseNotes>Fixes issue with ToDataTable where static members of a type would be included in the default scenario.</releaseNotes>
    </metadata>
    <files>
        <file src="..\MoreLinq\bin\Release\*" target="lib\net35" exclude="..\MoreLinq\bin\Release\*.Portable.*" />
        <file src="..\COPYING.txt" target="COPYING.txt" />
        <file src="..\MoreLinq\**\*.cs" target="src\MoreLinq" />
    </files>
>>>>>>> d69465df
</package><|MERGE_RESOLUTION|>--- conflicted
+++ resolved
@@ -1,4 +1,3 @@
-<<<<<<< HEAD
 ﻿<?xml version="1.0" encoding="utf-8"?>
 <package xmlns="http://schemas.microsoft.com/packaging/2010/07/nuspec.xsd">
     <metadata>
@@ -21,28 +20,4 @@
         <file src="..\COPYING.txt" target="COPYING.txt" />
         <file src="..\MoreLinq\**\*.cs" target="src\MoreLinq" />
     </files>
-=======
-﻿<?xml version="1.0" encoding="utf-8"?>
-<package xmlns="http://schemas.microsoft.com/packaging/2010/07/nuspec.xsd">
-    <metadata>
-        <id>morelinq</id>
-        <version>1.1.1</version>
-        <title>MoreLINQ</title>
-        <authors>MoreLINQ Developers</authors>
-        <owners>Jon Skeet, Atif Aziz</owners>
-        <licenseUrl>http://www.apache.org/licenses/LICENSE-2.0</licenseUrl>
-        <projectUrl>http://code.google.com/p/morelinq/</projectUrl>
-        <requireLicenseAcceptance>false</requireLicenseAcceptance>
-        <summary>This project enhances LINQ to Objects with extra methods, in a manner which keeps to the spirit of LINQ.</summary>
-        <description>This project enhances LINQ to Objects with the following methods: Acquire, AssertCount, Batch, Concat, Consume, DistinctBy, EquiZip, ExceptBy, Fold, ForEach, Generate, GenerateByIndex, GroupAdjacent, Index, MaxBy, MinBy, OrderedMerge, Pad, Pairwise, Pipe, Prepend, PreScan, Scan, SingleOrFallback, SkipUntil, Split, TakeEvery, TakeLast, TakeUntil, ToDataTable, ToDelimitedString, ToHashSet, Trace, Zip, ZipLongest</description>
-        <language>en-US</language>
-        <tags>linq extensions</tags>
-        <releaseNotes>Fixes issue with ToDataTable where static members of a type would be included in the default scenario.</releaseNotes>
-    </metadata>
-    <files>
-        <file src="..\MoreLinq\bin\Release\*" target="lib\net35" exclude="..\MoreLinq\bin\Release\*.Portable.*" />
-        <file src="..\COPYING.txt" target="COPYING.txt" />
-        <file src="..\MoreLinq\**\*.cs" target="src\MoreLinq" />
-    </files>
->>>>>>> d69465df
 </package>