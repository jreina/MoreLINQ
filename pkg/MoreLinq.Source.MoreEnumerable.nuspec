<<<<<<< HEAD
﻿<?xml version="1.0" encoding="utf-8"?>
<package>
    <metadata>
        <id>MoreLinq.Source.MoreEnumerable</id>
        <version>2.0.0</version>
        <title>MoreLINQ for C# Sequences (Source)</title>
        <authors>MoreLINQ Developers</authors>
        <owners>Jon Skeet, Atif Aziz</owners>
        <licenseUrl>http://www.apache.org/licenses/LICENSE-2.0</licenseUrl>
        <projectUrl>http://code.google.com/p/morelinq/</projectUrl>
        <requireLicenseAcceptance>false</requireLicenseAcceptance>
        <summary>Enhances LINQ to Objects with extra methods, in a manner which keeps to the spirit of LINQ.</summary>
        <description>C# source implementation that enhances LINQ to Objects with the following methods: Acquire, AssertCount, Batch, Concat, Consume, DistinctBy, EquiZip, ExceptBy, Fold, ForEach, Generate, GenerateByIndex, GroupAdjacent, Index, MaxBy, MinBy, Pad, Pairwise, Pipe, Prepend, PreScan, Scan, SingleOrFallback, SkipUntil, Split, TakeEvery, TakeLast, TakeUntil, ToDataTable, ToDelimitedString, ToHashSet, Trace, ZipLongest, ZipShortest</description>
        <language>en-US</language>
        <tags>linq extensions</tags>
        <releaseNotes>Fixes issue with ToDataTable where static members of a type would be included in the default scenario.</releaseNotes>
        <dependencies>
            <group targetFramework="net35">
                <dependency id="MoreLinq.Source.MoreEnumerable.Acquire" version="[1.0.1,2)" />
                <dependency id="MoreLinq.Source.MoreEnumerable.AssertCount" version="[1.0.1,2)" />
                <dependency id="MoreLinq.Source.MoreEnumerable.Batch" version="[1.0.1,2)" />
                <dependency id="MoreLinq.Source.MoreEnumerable.Concat" version="[1.0.2,2)" />
                <dependency id="MoreLinq.Source.MoreEnumerable.Consume" version="[1.0.1,2)" />
                <dependency id="MoreLinq.Source.MoreEnumerable.DistinctBy" version="[1.0.1,2)" />
                <dependency id="MoreLinq.Source.MoreEnumerable.EquiZip" version="[1.0.1,2)" />
                <dependency id="MoreLinq.Source.MoreEnumerable.ExceptBy" version="[1,2)" />
                <dependency id="MoreLinq.Source.MoreEnumerable.Fold" version="[1.1.2,2)" />
                <dependency id="MoreLinq.Source.MoreEnumerable.ForEach" version="[1.0.1,2)" />
                <dependency id="MoreLinq.Source.MoreEnumerable.Generate" version="[1.0.2,2)" />
                <dependency id="MoreLinq.Source.MoreEnumerable.GenerateByIndex" version="[1.0.1,2)" />
                <dependency id="MoreLinq.Source.MoreEnumerable.GroupAdjacent" version="[1.0.1,2)" />
                <dependency id="MoreLinq.Source.MoreEnumerable.Index" version="[1.0.1,2)" />
                <dependency id="MoreLinq.Source.MoreEnumerable.MaxBy" version="[1.0.1,2)" />
                <dependency id="MoreLinq.Source.MoreEnumerable.MinBy" version="[1.0.1,2)" />
                <dependency id="MoreLinq.Source.MoreEnumerable.OrderedMerge" version="[1,2)" />
                <dependency id="MoreLinq.Source.MoreEnumerable.Pad" version="[1.0.1,2)" />
                <dependency id="MoreLinq.Source.MoreEnumerable.Pairwise" version="[1.0.1,2)" />
                <dependency id="MoreLinq.Source.MoreEnumerable.Pipe" version="[1.0.1,2)" />
                <dependency id="MoreLinq.Source.MoreEnumerable.Prepend" version="[1.0.1,2)" />
                <dependency id="MoreLinq.Source.MoreEnumerable.PreScan" version="[1.0.1,2)" />
                <dependency id="MoreLinq.Source.MoreEnumerable.Scan" version="[1.1,2)" />
                <dependency id="MoreLinq.Source.MoreEnumerable.SingleOrFallback" version="[1.0.1,2)" />
                <dependency id="MoreLinq.Source.MoreEnumerable.SkipUntil" version="[1.0.1,2)" />
                <dependency id="MoreLinq.Source.MoreEnumerable.Split" version="[1.0.1,2)" />
                <dependency id="MoreLinq.Source.MoreEnumerable.TakeEvery" version="[1.0.1,2)" />
                <dependency id="MoreLinq.Source.MoreEnumerable.TakeLast" version="[1.0.3,2)" />
                <dependency id="MoreLinq.Source.MoreEnumerable.TakeUntil" version="[1.0.1,2)" />
                <dependency id="MoreLinq.Source.MoreEnumerable.ToDataTable" version="[1.0.1,2)" />
                <dependency id="MoreLinq.Source.MoreEnumerable.ToDelimitedString" version="[1.1.1,2)" />
                <dependency id="MoreLinq.Source.MoreEnumerable.ToHashSet" version="[1,2)" />
                <dependency id="MoreLinq.Source.MoreEnumerable.Trace" version="[1.0.2,2)" />
                <dependency id="MoreLinq.Source.MoreEnumerable.ZipLongest" version="[1.0.1,2)" />
                <dependency id="MoreLinq.Source.MoreEnumerable.ZipShortest" version="[1,2)" />
            </group>
            <group targetFramework="net20">
                <dependency id="MoreLinq.Source.MoreEnumerable.Acquire" version="[1.0.1,2)" />
                <dependency id="MoreLinq.Source.MoreEnumerable.AssertCount" version="[1.0.1,2)" />
                <dependency id="MoreLinq.Source.MoreEnumerable.Batch" version="[1.0.1,2)" />
                <dependency id="MoreLinq.Source.MoreEnumerable.Concat" version="[1.0.2,2)" />
                <dependency id="MoreLinq.Source.MoreEnumerable.Consume" version="[1.0.1,2)" />
                <!-- Excluded as HashSet<T> is not available in .NET 2.0
                <dependency id="MoreLinq.Source.MoreEnumerable.DistinctBy" version="[1.0.1,2)" />-->
                <dependency id="MoreLinq.Source.MoreEnumerable.EquiZip" version="[1.0.1,2)" />
                <!-- Excluded as HashSet<T> is not available in .NET 2.0
                <dependency id="MoreLinq.Source.MoreEnumerable.ExceptBy" version="[1,2)" />-->
                <dependency id="MoreLinq.Source.MoreEnumerable.Fold" version="[1.1.2,2)" />
                <dependency id="MoreLinq.Source.MoreEnumerable.ForEach" version="[1.0.1,2)" />
                <dependency id="MoreLinq.Source.MoreEnumerable.Generate" version="[1.0.2,2)" />
                <dependency id="MoreLinq.Source.MoreEnumerable.GenerateByIndex" version="[1.0.1,2)" />
                <dependency id="MoreLinq.Source.MoreEnumerable.GroupAdjacent" version="[1.0.1,2)" />
                <dependency id="MoreLinq.Source.MoreEnumerable.Index" version="[1.0.1,2)" />
                <dependency id="MoreLinq.Source.MoreEnumerable.MaxBy" version="[1.0.1,2)" />
                <dependency id="MoreLinq.Source.MoreEnumerable.MinBy" version="[1.0.1,2)" />
                <dependency id="MoreLinq.Source.MoreEnumerable.OrderedMerge" version="[1,2)" />
                <dependency id="MoreLinq.Source.MoreEnumerable.Pad" version="[1.0.1,2)" />
                <dependency id="MoreLinq.Source.MoreEnumerable.Pairwise" version="[1.0.1,2)" />
                <dependency id="MoreLinq.Source.MoreEnumerable.Pipe" version="[1.0.1,2)" />
                <dependency id="MoreLinq.Source.MoreEnumerable.Prepend" version="[1.0.1,2)" />
                <dependency id="MoreLinq.Source.MoreEnumerable.PreScan" version="[1.0.1,2)" />
                <dependency id="MoreLinq.Source.MoreEnumerable.Scan" version="[1.1,2)" />
                <dependency id="MoreLinq.Source.MoreEnumerable.SingleOrFallback" version="[1.0.1,2)" />
                <dependency id="MoreLinq.Source.MoreEnumerable.SkipUntil" version="[1.0.1,2)" />
                <dependency id="MoreLinq.Source.MoreEnumerable.Split" version="[1.0.1,2)" />
                <dependency id="MoreLinq.Source.MoreEnumerable.TakeEvery" version="[1.0.1,2)" />
                <dependency id="MoreLinq.Source.MoreEnumerable.TakeLast" version="[1.0.3,2)" />
                <dependency id="MoreLinq.Source.MoreEnumerable.TakeUntil" version="[1.0.1,2)" />
                <!-- Excluded as System.Linq.Expressions is not available in .NET 2.0
                <dependency id="MoreLinq.Source.MoreEnumerable.ToDataTable" version="[1,2)" />-->
                <dependency id="MoreLinq.Source.MoreEnumerable.ToDelimitedString" version="[1.1.1,2)" />
                <!-- Excluded as HashSet<T> is not available in .NET 2.0
                <dependency id="MoreLinq.Source.MoreEnumerable.ToHashSet" version="[1,2)" />-->
                <dependency id="MoreLinq.Source.MoreEnumerable.Trace" version="[1.0.2,2)" />
                <dependency id="MoreLinq.Source.MoreEnumerable.ZipLongest" version="[1.0.1,2)" />
                <dependency id="MoreLinq.Source.MoreEnumerable.ZipShortest" version="[1,2)" />
            </group>
        </dependencies>
    </metadata>
    <files>
        <file src="..\COPYING.txt" target="lib\COPYING.txt" />
    </files>
=======
﻿<?xml version="1.0" encoding="utf-8"?>
<package>
    <metadata>
        <id>MoreLinq.Source.MoreEnumerable</id>
        <version>1.2.1</version>
        <title>MoreLINQ for C# Sequences (Source)</title>
        <authors>MoreLINQ Developers</authors>
        <owners>Jon Skeet, Atif Aziz</owners>
        <licenseUrl>http://www.apache.org/licenses/LICENSE-2.0</licenseUrl>
        <projectUrl>http://code.google.com/p/morelinq/</projectUrl>
        <requireLicenseAcceptance>false</requireLicenseAcceptance>
        <summary>Enhances LINQ to Objects with extra methods, in a manner which keeps to the spirit of LINQ.</summary>
        <description>C# source implementation that enhances LINQ to Objects with the following methods: Acquire, AssertCount, Batch, Concat, Consume, DistinctBy, EquiZip, ExceptBy, Fold, ForEach, Generate, GenerateByIndex, GroupAdjacent, Index, MaxBy, MinBy, OrderedMerge, Pad, Pairwise, Pipe, Prepend, PreScan, Scan, SingleOrFallback, SkipUntil, Split, TakeEvery, TakeLast, TakeUntil, ToDataTable, ToDelimitedString, ToHashSet, Trace, Zip, ZipLongest</description>
        <language>en-US</language>
        <tags>linq extensions</tags>
        <releaseNotes>Fixes issue with ToDataTable where static members of a type would be included in the default scenario.</releaseNotes>
        <dependencies>
            <group targetFramework="net35">
                <dependency id="MoreLinq.Source.MoreEnumerable.Acquire" version="[1.0.1,2)" />
                <dependency id="MoreLinq.Source.MoreEnumerable.AssertCount" version="[1.0.1,2)" />
                <dependency id="MoreLinq.Source.MoreEnumerable.Batch" version="[1.0.1,2)" />
                <dependency id="MoreLinq.Source.MoreEnumerable.Concat" version="[1.0.2,2)" />
                <dependency id="MoreLinq.Source.MoreEnumerable.Consume" version="[1.0.1,2)" />
                <dependency id="MoreLinq.Source.MoreEnumerable.DistinctBy" version="[1.0.1,2)" />
                <dependency id="MoreLinq.Source.MoreEnumerable.EquiZip" version="[1.0.1,2)" />
                <dependency id="MoreLinq.Source.MoreEnumerable.ExceptBy" version="[1,2)" />
                <dependency id="MoreLinq.Source.MoreEnumerable.Fold" version="[1.1.2,2)" />
                <dependency id="MoreLinq.Source.MoreEnumerable.ForEach" version="[1.0.1,2)" />
                <dependency id="MoreLinq.Source.MoreEnumerable.Generate" version="[1.0.2,2)" />
                <dependency id="MoreLinq.Source.MoreEnumerable.GenerateByIndex" version="[1.0.1,2)" />
                <dependency id="MoreLinq.Source.MoreEnumerable.GroupAdjacent" version="[1.0.1,2)" />
                <dependency id="MoreLinq.Source.MoreEnumerable.Index" version="[1.0.1,2)" />
                <dependency id="MoreLinq.Source.MoreEnumerable.MaxBy" version="[1.0.1,2)" />
                <dependency id="MoreLinq.Source.MoreEnumerable.MinBy" version="[1.0.1,2)" />
                <dependency id="MoreLinq.Source.MoreEnumerable.OrderedMerge" version="[1,2)" />
                <dependency id="MoreLinq.Source.MoreEnumerable.Pad" version="[1.0.1,2)" />
                <dependency id="MoreLinq.Source.MoreEnumerable.Pairwise" version="[1.0.1,2)" />
                <dependency id="MoreLinq.Source.MoreEnumerable.Pipe" version="[1.0.1,2)" />
                <dependency id="MoreLinq.Source.MoreEnumerable.Prepend" version="[1.0.1,2)" />
                <dependency id="MoreLinq.Source.MoreEnumerable.PreScan" version="[1.0.1,2)" />
                <dependency id="MoreLinq.Source.MoreEnumerable.Scan" version="[1.1,2)" />
                <dependency id="MoreLinq.Source.MoreEnumerable.SingleOrFallback" version="[1.0.1,2)" />
                <dependency id="MoreLinq.Source.MoreEnumerable.SkipUntil" version="[1.0.1,2)" />
                <dependency id="MoreLinq.Source.MoreEnumerable.Split" version="[1.0.1,2)" />
                <dependency id="MoreLinq.Source.MoreEnumerable.TakeEvery" version="[1.0.1,2)" />
                <dependency id="MoreLinq.Source.MoreEnumerable.TakeLast" version="[1.0.3,2)" />
                <dependency id="MoreLinq.Source.MoreEnumerable.TakeUntil" version="[1.0.1,2)" />
                <dependency id="MoreLinq.Source.MoreEnumerable.ToDataTable" version="[1.0.1,2)" />
                <dependency id="MoreLinq.Source.MoreEnumerable.ToDelimitedString" version="[1.1.1,2)" />
                <dependency id="MoreLinq.Source.MoreEnumerable.ToHashSet" version="[1,2)" />
                <dependency id="MoreLinq.Source.MoreEnumerable.Trace" version="[1.0.2,2)" />
                <dependency id="MoreLinq.Source.MoreEnumerable.Zip" version="[1.0.1,2)" />
                <dependency id="MoreLinq.Source.MoreEnumerable.ZipLongest" version="[1.0.1,2)" />
            </group>
            <group targetFramework="net20">
                <dependency id="MoreLinq.Source.MoreEnumerable.Acquire" version="[1.0.1,2)" />
                <dependency id="MoreLinq.Source.MoreEnumerable.AssertCount" version="[1.0.1,2)" />
                <dependency id="MoreLinq.Source.MoreEnumerable.Batch" version="[1.0.1,2)" />
                <dependency id="MoreLinq.Source.MoreEnumerable.Concat" version="[1.0.2,2)" />
                <dependency id="MoreLinq.Source.MoreEnumerable.Consume" version="[1.0.1,2)" />
                <!-- Excluded as HashSet<T> is not available in .NET 2.0
                <dependency id="MoreLinq.Source.MoreEnumerable.DistinctBy" version="[1.0.1,2)" />-->
                <dependency id="MoreLinq.Source.MoreEnumerable.EquiZip" version="[1.0.1,2)" />
                <!-- Excluded as HashSet<T> is not available in .NET 2.0
                <dependency id="MoreLinq.Source.MoreEnumerable.ExceptBy" version="[1,2)" />-->
                <dependency id="MoreLinq.Source.MoreEnumerable.Fold" version="[1.1.2,2)" />
                <dependency id="MoreLinq.Source.MoreEnumerable.ForEach" version="[1.0.1,2)" />
                <dependency id="MoreLinq.Source.MoreEnumerable.Generate" version="[1.0.2,2)" />
                <dependency id="MoreLinq.Source.MoreEnumerable.GenerateByIndex" version="[1.0.1,2)" />
                <dependency id="MoreLinq.Source.MoreEnumerable.GroupAdjacent" version="[1.0.1,2)" />
                <dependency id="MoreLinq.Source.MoreEnumerable.Index" version="[1.0.1,2)" />
                <dependency id="MoreLinq.Source.MoreEnumerable.MaxBy" version="[1.0.1,2)" />
                <dependency id="MoreLinq.Source.MoreEnumerable.MinBy" version="[1.0.1,2)" />
                <dependency id="MoreLinq.Source.MoreEnumerable.OrderedMerge" version="[1,2)" />
                <dependency id="MoreLinq.Source.MoreEnumerable.Pad" version="[1.0.1,2)" />
                <dependency id="MoreLinq.Source.MoreEnumerable.Pairwise" version="[1.0.1,2)" />
                <dependency id="MoreLinq.Source.MoreEnumerable.Pipe" version="[1.0.1,2)" />
                <dependency id="MoreLinq.Source.MoreEnumerable.Prepend" version="[1.0.1,2)" />
                <dependency id="MoreLinq.Source.MoreEnumerable.PreScan" version="[1.0.1,2)" />
                <dependency id="MoreLinq.Source.MoreEnumerable.Scan" version="[1.1,2)" />
                <dependency id="MoreLinq.Source.MoreEnumerable.SingleOrFallback" version="[1.0.1,2)" />
                <dependency id="MoreLinq.Source.MoreEnumerable.SkipUntil" version="[1.0.1,2)" />
                <dependency id="MoreLinq.Source.MoreEnumerable.Split" version="[1.0.1,2)" />
                <dependency id="MoreLinq.Source.MoreEnumerable.TakeEvery" version="[1.0.1,2)" />
                <dependency id="MoreLinq.Source.MoreEnumerable.TakeLast" version="[1.0.3,2)" />
                <dependency id="MoreLinq.Source.MoreEnumerable.TakeUntil" version="[1.0.1,2)" />
                <!-- Excluded as System.Linq.Expressions is not available in .NET 2.0
                <dependency id="MoreLinq.Source.MoreEnumerable.ToDataTable" version="[1,2)" />-->
                <dependency id="MoreLinq.Source.MoreEnumerable.ToDelimitedString" version="[1.1.1,2)" />
                <!-- Excluded as HashSet<T> is not available in .NET 2.0
                <dependency id="MoreLinq.Source.MoreEnumerable.ToHashSet" version="[1,2)" />-->
                <dependency id="MoreLinq.Source.MoreEnumerable.Trace" version="[1.0.2,2)" />
                <dependency id="MoreLinq.Source.MoreEnumerable.Zip" version="[1.0.1,2)" />
                <dependency id="MoreLinq.Source.MoreEnumerable.ZipLongest" version="[1.0.1,2)" />
            </group>
        </dependencies>
    </metadata>
    <files>
        <file src="..\COPYING.txt" target="lib\COPYING.txt" />
    </files>
>>>>>>> d69465df
</package><|MERGE_RESOLUTION|>--- conflicted
+++ resolved
@@ -1,4 +1,3 @@
-<<<<<<< HEAD
 ﻿<?xml version="1.0" encoding="utf-8"?>
 <package>
     <metadata>
@@ -99,106 +98,4 @@
     <files>
         <file src="..\COPYING.txt" target="lib\COPYING.txt" />
     </files>
-=======
-﻿<?xml version="1.0" encoding="utf-8"?>
-<package>
-    <metadata>
-        <id>MoreLinq.Source.MoreEnumerable</id>
-        <version>1.2.1</version>
-        <title>MoreLINQ for C# Sequences (Source)</title>
-        <authors>MoreLINQ Developers</authors>
-        <owners>Jon Skeet, Atif Aziz</owners>
-        <licenseUrl>http://www.apache.org/licenses/LICENSE-2.0</licenseUrl>
-        <projectUrl>http://code.google.com/p/morelinq/</projectUrl>
-        <requireLicenseAcceptance>false</requireLicenseAcceptance>
-        <summary>Enhances LINQ to Objects with extra methods, in a manner which keeps to the spirit of LINQ.</summary>
-        <description>C# source implementation that enhances LINQ to Objects with the following methods: Acquire, AssertCount, Batch, Concat, Consume, DistinctBy, EquiZip, ExceptBy, Fold, ForEach, Generate, GenerateByIndex, GroupAdjacent, Index, MaxBy, MinBy, OrderedMerge, Pad, Pairwise, Pipe, Prepend, PreScan, Scan, SingleOrFallback, SkipUntil, Split, TakeEvery, TakeLast, TakeUntil, ToDataTable, ToDelimitedString, ToHashSet, Trace, Zip, ZipLongest</description>
-        <language>en-US</language>
-        <tags>linq extensions</tags>
-        <releaseNotes>Fixes issue with ToDataTable where static members of a type would be included in the default scenario.</releaseNotes>
-        <dependencies>
-            <group targetFramework="net35">
-                <dependency id="MoreLinq.Source.MoreEnumerable.Acquire" version="[1.0.1,2)" />
-                <dependency id="MoreLinq.Source.MoreEnumerable.AssertCount" version="[1.0.1,2)" />
-                <dependency id="MoreLinq.Source.MoreEnumerable.Batch" version="[1.0.1,2)" />
-                <dependency id="MoreLinq.Source.MoreEnumerable.Concat" version="[1.0.2,2)" />
-                <dependency id="MoreLinq.Source.MoreEnumerable.Consume" version="[1.0.1,2)" />
-                <dependency id="MoreLinq.Source.MoreEnumerable.DistinctBy" version="[1.0.1,2)" />
-                <dependency id="MoreLinq.Source.MoreEnumerable.EquiZip" version="[1.0.1,2)" />
-                <dependency id="MoreLinq.Source.MoreEnumerable.ExceptBy" version="[1,2)" />
-                <dependency id="MoreLinq.Source.MoreEnumerable.Fold" version="[1.1.2,2)" />
-                <dependency id="MoreLinq.Source.MoreEnumerable.ForEach" version="[1.0.1,2)" />
-                <dependency id="MoreLinq.Source.MoreEnumerable.Generate" version="[1.0.2,2)" />
-                <dependency id="MoreLinq.Source.MoreEnumerable.GenerateByIndex" version="[1.0.1,2)" />
-                <dependency id="MoreLinq.Source.MoreEnumerable.GroupAdjacent" version="[1.0.1,2)" />
-                <dependency id="MoreLinq.Source.MoreEnumerable.Index" version="[1.0.1,2)" />
-                <dependency id="MoreLinq.Source.MoreEnumerable.MaxBy" version="[1.0.1,2)" />
-                <dependency id="MoreLinq.Source.MoreEnumerable.MinBy" version="[1.0.1,2)" />
-                <dependency id="MoreLinq.Source.MoreEnumerable.OrderedMerge" version="[1,2)" />
-                <dependency id="MoreLinq.Source.MoreEnumerable.Pad" version="[1.0.1,2)" />
-                <dependency id="MoreLinq.Source.MoreEnumerable.Pairwise" version="[1.0.1,2)" />
-                <dependency id="MoreLinq.Source.MoreEnumerable.Pipe" version="[1.0.1,2)" />
-                <dependency id="MoreLinq.Source.MoreEnumerable.Prepend" version="[1.0.1,2)" />
-                <dependency id="MoreLinq.Source.MoreEnumerable.PreScan" version="[1.0.1,2)" />
-                <dependency id="MoreLinq.Source.MoreEnumerable.Scan" version="[1.1,2)" />
-                <dependency id="MoreLinq.Source.MoreEnumerable.SingleOrFallback" version="[1.0.1,2)" />
-                <dependency id="MoreLinq.Source.MoreEnumerable.SkipUntil" version="[1.0.1,2)" />
-                <dependency id="MoreLinq.Source.MoreEnumerable.Split" version="[1.0.1,2)" />
-                <dependency id="MoreLinq.Source.MoreEnumerable.TakeEvery" version="[1.0.1,2)" />
-                <dependency id="MoreLinq.Source.MoreEnumerable.TakeLast" version="[1.0.3,2)" />
-                <dependency id="MoreLinq.Source.MoreEnumerable.TakeUntil" version="[1.0.1,2)" />
-                <dependency id="MoreLinq.Source.MoreEnumerable.ToDataTable" version="[1.0.1,2)" />
-                <dependency id="MoreLinq.Source.MoreEnumerable.ToDelimitedString" version="[1.1.1,2)" />
-                <dependency id="MoreLinq.Source.MoreEnumerable.ToHashSet" version="[1,2)" />
-                <dependency id="MoreLinq.Source.MoreEnumerable.Trace" version="[1.0.2,2)" />
-                <dependency id="MoreLinq.Source.MoreEnumerable.Zip" version="[1.0.1,2)" />
-                <dependency id="MoreLinq.Source.MoreEnumerable.ZipLongest" version="[1.0.1,2)" />
-            </group>
-            <group targetFramework="net20">
-                <dependency id="MoreLinq.Source.MoreEnumerable.Acquire" version="[1.0.1,2)" />
-                <dependency id="MoreLinq.Source.MoreEnumerable.AssertCount" version="[1.0.1,2)" />
-                <dependency id="MoreLinq.Source.MoreEnumerable.Batch" version="[1.0.1,2)" />
-                <dependency id="MoreLinq.Source.MoreEnumerable.Concat" version="[1.0.2,2)" />
-                <dependency id="MoreLinq.Source.MoreEnumerable.Consume" version="[1.0.1,2)" />
-                <!-- Excluded as HashSet<T> is not available in .NET 2.0
-                <dependency id="MoreLinq.Source.MoreEnumerable.DistinctBy" version="[1.0.1,2)" />-->
-                <dependency id="MoreLinq.Source.MoreEnumerable.EquiZip" version="[1.0.1,2)" />
-                <!-- Excluded as HashSet<T> is not available in .NET 2.0
-                <dependency id="MoreLinq.Source.MoreEnumerable.ExceptBy" version="[1,2)" />-->
-                <dependency id="MoreLinq.Source.MoreEnumerable.Fold" version="[1.1.2,2)" />
-                <dependency id="MoreLinq.Source.MoreEnumerable.ForEach" version="[1.0.1,2)" />
-                <dependency id="MoreLinq.Source.MoreEnumerable.Generate" version="[1.0.2,2)" />
-                <dependency id="MoreLinq.Source.MoreEnumerable.GenerateByIndex" version="[1.0.1,2)" />
-                <dependency id="MoreLinq.Source.MoreEnumerable.GroupAdjacent" version="[1.0.1,2)" />
-                <dependency id="MoreLinq.Source.MoreEnumerable.Index" version="[1.0.1,2)" />
-                <dependency id="MoreLinq.Source.MoreEnumerable.MaxBy" version="[1.0.1,2)" />
-                <dependency id="MoreLinq.Source.MoreEnumerable.MinBy" version="[1.0.1,2)" />
-                <dependency id="MoreLinq.Source.MoreEnumerable.OrderedMerge" version="[1,2)" />
-                <dependency id="MoreLinq.Source.MoreEnumerable.Pad" version="[1.0.1,2)" />
-                <dependency id="MoreLinq.Source.MoreEnumerable.Pairwise" version="[1.0.1,2)" />
-                <dependency id="MoreLinq.Source.MoreEnumerable.Pipe" version="[1.0.1,2)" />
-                <dependency id="MoreLinq.Source.MoreEnumerable.Prepend" version="[1.0.1,2)" />
-                <dependency id="MoreLinq.Source.MoreEnumerable.PreScan" version="[1.0.1,2)" />
-                <dependency id="MoreLinq.Source.MoreEnumerable.Scan" version="[1.1,2)" />
-                <dependency id="MoreLinq.Source.MoreEnumerable.SingleOrFallback" version="[1.0.1,2)" />
-                <dependency id="MoreLinq.Source.MoreEnumerable.SkipUntil" version="[1.0.1,2)" />
-                <dependency id="MoreLinq.Source.MoreEnumerable.Split" version="[1.0.1,2)" />
-                <dependency id="MoreLinq.Source.MoreEnumerable.TakeEvery" version="[1.0.1,2)" />
-                <dependency id="MoreLinq.Source.MoreEnumerable.TakeLast" version="[1.0.3,2)" />
-                <dependency id="MoreLinq.Source.MoreEnumerable.TakeUntil" version="[1.0.1,2)" />
-                <!-- Excluded as System.Linq.Expressions is not available in .NET 2.0
-                <dependency id="MoreLinq.Source.MoreEnumerable.ToDataTable" version="[1,2)" />-->
-                <dependency id="MoreLinq.Source.MoreEnumerable.ToDelimitedString" version="[1.1.1,2)" />
-                <!-- Excluded as HashSet<T> is not available in .NET 2.0
-                <dependency id="MoreLinq.Source.MoreEnumerable.ToHashSet" version="[1,2)" />-->
-                <dependency id="MoreLinq.Source.MoreEnumerable.Trace" version="[1.0.2,2)" />
-                <dependency id="MoreLinq.Source.MoreEnumerable.Zip" version="[1.0.1,2)" />
-                <dependency id="MoreLinq.Source.MoreEnumerable.ZipLongest" version="[1.0.1,2)" />
-            </group>
-        </dependencies>
-    </metadata>
-    <files>
-        <file src="..\COPYING.txt" target="lib\COPYING.txt" />
-    </files>
->>>>>>> d69465df
 </package>