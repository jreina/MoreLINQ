--- conflicted
+++ resolved
@@ -60,15 +60,12 @@
       <DesignTime>True</DesignTime>
       <DependentUpon>Fold.g.tt</DependentUpon>
     </Compile>
-<<<<<<< HEAD
-    <Compile Include="Lookup.cs" />
-=======
     <Compile Include="Properties\AssemblyInfo.g.cs">
       <AutoGen>True</AutoGen>
       <DesignTime>True</DesignTime>
       <DependentUpon>AssemblyInfo.g.tt</DependentUpon>
     </Compile>
->>>>>>> 1cdf789b
+    <Compile Include="Lookup.cs" />
     <Compile Include="SkipUntil.cs">
       <DependentUpon>MoreEnumerable.cs</DependentUpon>
     </Compile>
